/*
  This file is part of Leela Chess Zero.
  Copyright (C) 2018 The LCZero Authors

  Leela Chess is free software: you can redistribute it and/or modify
  it under the terms of the GNU General Public License as published by
  the Free Software Foundation, either version 3 of the License, or
  (at your option) any later version.

  Leela Chess is distributed in the hope that it will be useful,
  but WITHOUT ANY WARRANTY; without even the implied warranty of
  MERCHANTABILITY or FITNESS FOR A PARTICULAR PURPOSE.  See the
  GNU General Public License for more details.

  You should have received a copy of the GNU General Public License
  along with Leela Chess.  If not, see <http://www.gnu.org/licenses/>.

  Additional permission under GNU GPL version 3 section 7

  If you modify this Program, or any covered work, by linking or
  combining it with NVIDIA Corporation's libraries from the NVIDIA CUDA
  Toolkit and the NVIDIA CUDA Deep Neural Network library (or a
  modified version of those libraries), containing parts covered by the
  terms of the respective license agreement, the licensors of this
  Program grant you additional permission to convey the resulting work.
*/

#include "selfplay/loop.h"
#include "neural/encoder.h"
#include "neural/writer.h"
#include "selfplay/tournament.h"
#include "utils/configfile.h"
#include "utils/filesystem.h"
#include <exception>
#include <stdio.h>
#include <iostream>
#include <fstream>
#include <unordered_map>

namespace lczero {

namespace {
const OptionId kInteractiveId{
    "interactive", "", "Run in interactive mode with UCI-like interface."};
const OptionId kSyzygyTablebaseId{"syzygy-paths", "",
                                  "List of Syzygy tablebase directories"};
const OptionId kInputDirId{
    "input", "", "Directory with gzipped files in need of rescoring."};
const OptionId kOutputDirId{"output", "", "Directory to write rescored files."};
const OptionId kThreadsId{"threads", "",
                          "Number of concurrent threads to rescore with."};
const OptionId kTempId{"temperature", "",
                       "Additional temperature to apply to policy target."};
const OptionId kDistributionOffsetId{
    "dist_offset", "",
    "Additional offset to apply to policy target before temperature."};
const OptionId kMinDTZBoostId{
    "dtz_policy_boost", "",
    "Additional offset to apply to policy target before temperature for moves "
    "that are best dtz option."};

std::atomic<int> games(0);
std::atomic<int> positions(0);
std::atomic<int> rescored(0);
std::atomic<int> delta(0);
std::atomic<int> rescored2(0);
std::atomic<int> rescored3(0);
std::atomic<int> orig_counts[3];
std::atomic<int> fixed_counts[3];
std::atomic<int> policy_bump(0);
std::atomic<int> policy_nobump_total_hist[11];
std::atomic<int> policy_bump_total_hist[11];

void ProcessFile(const std::string& file, SyzygyTablebase* tablebase,
                 std::string outputDir, float distTemp, float distOffset,
<<<<<<< HEAD
                 float dtzBoost, std::ofstream& myfile, std::unordered_map <std::string, int8_t> fensMap) {
=======
                 float dtzBoost, std::ofstream& draws, std::ofstream& wins, std::ofstream& losses) {
>>>>>>> 727ea223
  // Scope to ensure reader and writer are closed before deleting source file.
  {
    TrainingDataReader reader(file);
    std::string fileName = file.substr(file.find_last_of("/\\") + 1);
    TrainingDataWriter writer(outputDir + "/" + fileName);
    std::vector<V4TrainingData> fileContents;
    V4TrainingData data;
    while (reader.ReadChunk(&data)) {
      fileContents.push_back(data);
    }
    MoveList moves;
        
    for (int i = 1; i < fileContents.size(); i++) {
      moves.push_back(
          DecodeMoveFromInput(PlanesFromTrainingData(fileContents[i])));
      // All moves decoded are from the point of view of the side after the move
      // so need to mirror them all to be applicable to apply to the position
      // before.
      moves.back().Mirror();
    }
    int max_i = moves.size();
    games += 1;
    positions += fileContents.size();
    PositionHistory history;
    int rule50ply;
    int gameply;
    ChessBoard board;
    board.SetFromFen(ChessBoard::kStartposFen, &rule50ply, &gameply);
    history.Reset(board, rule50ply, gameply);
    int last_rescore = -1;
    orig_counts[fileContents[0].result + 1]++;
    fixed_counts[fileContents[0].result + 1]++;
    
    for (int i = 0; i < moves.size(); i++) {
      history.Append(moves[i]);
      const auto& board = history.Last().GetBoard();
      if ((board.ours() | board.theirs()).count() <= 5) {
        fileContents.resize(i);
        max_i = i;
        break;
      }
      if ((board.ours() | board.theirs()).count() == 8) {
        Position pos = history.Last(); 
        std::string target_fen = pos.GetFen();
        if (fileContents[i].result == 0) {
          draws << target_fen << std::endl;
        } else if (fileContents[i].result == 1) {
          wins << target_fen << std::endl;
        } else {
          losses << target_fen << std::endl;
        }
      }
      if (board.castlings().no_legal_castle() &&
          history.Last().GetNoCaptureNoPawnPly() == 0 &&
          (board.ours() | board.theirs()).count() <=
              tablebase->max_cardinality()) {
        ProbeState state;
        WDLScore wdl = tablebase->probe_wdl(history.Last(), &state);
        // Only fail state means the WDL is wrong, probe_wdl may produce correct
        // result with a stat other than OK.
        if (state != FAIL) {
          int8_t score_to_apply = 0;
          if (wdl == WDL_WIN) {
            score_to_apply = 1;
          } else if (wdl == WDL_LOSS) {
            score_to_apply = -1;
          }
          for (int j = i + 1; j > last_rescore; j--) {
            if (fileContents[j].result != score_to_apply) {
              if (j == i + 1 && last_rescore == -1) {
                fixed_counts[fileContents[0].result + 1]--;
                bool flip = (i % 2) == 0;
                fixed_counts[(flip ? -score_to_apply : score_to_apply) + 1]++;
                /*
                std::cerr << "Rescoring: " << file << " "  <<
                (int)fileContents[j].result << " -> "
                          << (int)score_to_apply
                          << std::endl;
                          */
              }
              rescored += 1;
              delta += abs(fileContents[j].result - score_to_apply);
              /*
            std::cerr << "Rescoring: " << (int)fileContents[j].result << " -> "
                      << (int)score_to_apply
                      << std::endl;
                      */
            }

            fileContents[j].result = score_to_apply;
            score_to_apply = -score_to_apply;
          }
          last_rescore = i + 1;
        }
      }
    }
    board.SetFromFen(ChessBoard::kStartposFen, &rule50ply, &gameply);
    history.Reset(board, rule50ply, gameply);
    for (int i = 0; i < max_i; i++) {
      history.Append(moves[i]);
      const auto& board = history.Last().GetBoard();
      if (board.castlings().no_legal_castle() &&
          history.Last().GetNoCaptureNoPawnPly() != 0 &&
          (board.ours() | board.theirs()).count() <=
              tablebase->max_cardinality()) {
        ProbeState state;
        WDLScore wdl = tablebase->probe_wdl(history.Last(), &state);
        // Only fail state means the WDL is wrong, probe_wdl may produce correct
        // result with a stat other than OK.
        if (state != FAIL) {
          int8_t score_to_apply = 0;
          if (wdl == WDL_WIN) {
            score_to_apply = 1;
          } else if (wdl == WDL_LOSS) {
            score_to_apply = -1;
          }
          // If the WDL result disagrees with the game outcome, make it a draw.
          // WDL draw is always draw regardless of prior moves since zero, so
          // that clearly works. Otherwise, the WDL result could be correct or
          // draw, so best we can do is change scores that don't agree, to be a
          // draw. If score was a draw this is a no-op, if it was opposite it
          // becomes a draw.
          int8_t new_score = fileContents[i + 1].result != score_to_apply
                                 ? 0
                                 : fileContents[i + 1].result;
          bool dtz_rescored = false;
          // if score is not already right, and the score to apply isn't 0, dtz
          // can let us know its definitely correct.
          if (fileContents[i + 1].result != score_to_apply &&
              score_to_apply != 0) {
            // Any repetitions in the history since last 50 ply makes it risky
            // to assume dtz is still correct.
            int steps = history.Last().GetNoCaptureNoPawnPly();
            bool no_reps = true;
            for (int i = 0; i < steps; i++) {
              if (history.GetPositionAt(history.GetLength() - i - 1)
                      .GetRepetitions() != 0) {
                no_reps = false;
                break;
              }
            }
            if (no_reps) {
              int depth = tablebase->probe_dtz(history.Last(), &state);
              if (state != FAIL) {
                // This should be able to be <= 99 safely, but I've not
                // convinced myself thats true.
                if (steps + std::abs(depth) < 99) {
                  rescored3++;
                  new_score = score_to_apply;
                  dtz_rescored = true;
                }
              }
            }
          }

          // If score is not already a draw, and its not obviously a draw, check
          // if 50 move rule has advanced so far its obviously a draw. Obviously
          // not needed if we've already proven with dtz that its a win/loss.
          if (fileContents[i + 1].result != 0 && score_to_apply != 0 &&
              !dtz_rescored) {
            int depth = tablebase->probe_dtz(history.Last(), &state);
            if (state != FAIL) {
              int steps = history.Last().GetNoCaptureNoPawnPly();
              // This should be able to be >= 101 safely, but I've not convinced
              // myself thats true.
              if (steps + std::abs(depth) > 101) {
                rescored3++;
                new_score = 0;
                dtz_rescored = true;
              }
            }
          }
          if (new_score != fileContents[i + 1].result) {
            rescored2 += 1;
            /*
          std::cerr << "Rescoring: " << (int)fileContents[j].result << " -> "
                    << (int)score_to_apply
                    << std::endl;
                    */
          }

          fileContents[i + 1].result = new_score;
        }
      }
    }
    if (distTemp != 1.0f || distOffset != 0.0f || dtzBoost != 0.0f) {
      board.SetFromFen(ChessBoard::kStartposFen, &rule50ply, &gameply);
      history.Reset(board, rule50ply, gameply);
      int move_index = 0;
      for (auto& chunk : fileContents) {
        const auto& board = history.Last().GetBoard();
        std::vector<bool> boost_probs(1858, false);
        int boost_count = 0;

        if (dtzBoost != 0.0f && board.castlings().no_legal_castle() &&
            (board.ours() | board.theirs()).count() <=
                tablebase->max_cardinality()) {
          MoveList to_boost;
          tablebase->root_probe(history.Last(), true, true, &to_boost);
          for (auto& move : to_boost) {
            boost_probs[move.as_nn_index()] = true;
          }
          boost_count = to_boost.size();
        }
        float sum = 0.0;
        int prob_index = 0;
        float preboost_sum = 0.0f;
        for (auto& prob : chunk.probabilities) {
          float offset =
              distOffset + (boost_probs[prob_index] ? (dtzBoost / boost_count): 0.0f);
          if (dtzBoost != 0.0f && boost_probs[prob_index]) {
            preboost_sum += prob;
            if (prob < 0 || std::isnan(prob))
              std::cerr << "Bump for move that is illegal????" << std::endl;
            policy_bump++;
          }
          prob_index++;
          if (prob < 0 || std::isnan(prob)) continue;
          prob = std::max(0.0f, prob + offset);
          prob = std::pow(prob, 1.0f / distTemp);
          sum += prob;
        }
        prob_index = 0;
        float boost_sum = 0.0f;
        for (auto& prob : chunk.probabilities) {
          if (dtzBoost != 0.0f && boost_probs[prob_index]) {
            boost_sum += prob / sum;
          }
          prob_index++;
          if (prob < 0 || std::isnan(prob)) continue;
          prob /= sum;
        }
        if (boost_count > 0) {
          policy_nobump_total_hist[(int)(preboost_sum * 10)]++;
          policy_bump_total_hist[(int)(boost_sum * 10)]++;
        }
        history.Append(moves[move_index]);
        move_index++;
      }
    }

    int offset = 0;
    for (auto& chunk : fileContents) {
      chunk.move_count = std::min(255, (int)(fileContents.size() - offset) / 2);
      offset++;
    }
    // Correct move_count using DTM. Since we don't actually have DTM, use DTZ
    // for 3 piece no-pawn positions only.
    board.SetFromFen(ChessBoard::kStartposFen, &rule50ply, &gameply);
    history.Reset(board, rule50ply, gameply);
    for (int i = 0; i < max_i; i++) {
      history.Append(moves[i]);
      const auto& board = history.Last().GetBoard();
      if (board.castlings().no_legal_castle() &&
          (board.ours() | board.theirs()).count() <= 3 &&
          board.pawns().empty()) {
        ProbeState state;
        WDLScore wdl = tablebase->probe_wdl(history.Last(), &state);
        // Only fail state means the WDL is wrong, probe_wdl may produce correct
        // result with a stat other than OK.
        if (state != FAIL) {
          int8_t score_to_apply = 0;
          if (wdl == WDL_WIN) {
            score_to_apply = 1;
          } else if (wdl == WDL_LOSS) {
            score_to_apply = -1;
          }
          // No point updating for draws.
          if (score_to_apply == 0) continue;
          // Any repetitions in the history since last 50 ply makes it risky
          // to assume dtz is still correct.
          int steps = history.Last().GetNoCaptureNoPawnPly();
          bool no_reps = true;
          for (int i = 0; i < steps; i++) {
            if (history.GetPositionAt(history.GetLength() - i - 1)
                    .GetRepetitions() != 0) {
              no_reps = false;
              break;
            }
          }
          if (no_reps) {
            int depth = tablebase->probe_dtz(history.Last(), &state);
            if (state != FAIL) {
              // if depth == -1 this is wrong, since that is mate and the answer
              // should be 0, but the move before depth is -2. Since data never
              // contains mate position, ignore that discrepency.
              int converted_ply_remaining = std::abs(depth);
              // This should be able to be <= 99 safely, but I've not
              // convinced myself thats true.
              if (steps + std::abs(depth) < 99) {
                fileContents[i + 1].move_count =
                    std::min(255, converted_ply_remaining / 2);
              }
              if (steps == 0) {
                for (int j = i; j >= 0; j--) {
                  fileContents[j].move_count = std::min(
                      255, (converted_ply_remaining + (i + 1 - j)) / 2);
                }
              }
            }
          }
        }
      }
    }

    for (auto chunk : fileContents) {
      writer.WriteChunk(chunk);
    }
  }
  remove(file.c_str());
}

void ProcessFiles(const std::vector<std::string>& files,
                  SyzygyTablebase* tablebase, std::string outputDir,
                  float distTemp, float distOffset, float dtzBoost, int offset,
                  int mod, std::unordered_map <std::string, int8_t>& fensMap) {
  std::cout << "Thread: " << offset << " starting" << std::endl;
  std::ofstream draws;
  std::ofstream wins;
  std::ofstream losses;
  draws.open(outputDir + "." + std::to_string(offset) + ".draws.txt");
  wins.open(outputDir + "." + std::to_string(offset) + ".wins.txt");
  losses.open(outputDir + "." + std::to_string(offset) + ".losses.txt");
  for (int i = offset; i < files.size(); i += mod) {
    try {
<<<<<<< HEAD
      ProcessFile(files[i], tablebase, outputDir, distTemp, distOffset, dtzBoost, myfile, fensMap);      
=======
      ProcessFile(files[i], tablebase, outputDir, distTemp, distOffset, dtzBoost, draws, wins, losses);      
>>>>>>> 727ea223
    } catch (...) {
      std::cerr << "Caught error on: " << files[i] << std::endl;
      int error = rename( files[i].c_str(), std::string(std::string("G:\\old-lczero-training\\convert\\toConvert\\errors\\") + files[i]).c_str() );
      if (error) {
        std::cerr << "Dest is: " << std::string(std::string("G:\\old-lczero-training\\convert\\toConvert\\errors\\") + files[i]).c_str() << std::endl;
        perror("rename failed");
      }
    }
  }
  draws.close();
  wins.close();
  losses.close();
}
}  // namespace

RescoreLoop::RescoreLoop() {}

RescoreLoop::~RescoreLoop() {}

void RescoreLoop::RunLoop() {
  orig_counts[0] = 0;
  orig_counts[1] = 0;
  orig_counts[2] = 0;
  fixed_counts[0] = 0;
  fixed_counts[1] = 0;
  fixed_counts[2] = 0;
  for (int i = 0; i < 11; i++) policy_bump_total_hist[i] = 0;
  for (int i = 0; i < 11; i++) policy_nobump_total_hist[i] = 0;
  options_.Add<StringOption>(kSyzygyTablebaseId);
  options_.Add<StringOption>(kInputDirId);
  options_.Add<StringOption>(kOutputDirId);
  options_.Add<IntOption>(kThreadsId, 1, 20) = 1;
  options_.Add<FloatOption>(kTempId, 0.001, 100) = 1;
  // Positive dist offset requires knowing the legal move set, so not supported
  // for now.
  options_.Add<FloatOption>(kDistributionOffsetId, -0.999, 0) = 0;
  options_.Add<FloatOption>(kMinDTZBoostId, 0, 1) = 0;
  SelfPlayTournament::PopulateOptions(&options_);

  if (!options_.ProcessAllFlags()) return;
  SyzygyTablebase tablebase;
  if (!tablebase.init(options_.GetOptionsDict().Get<std::string>(
          kSyzygyTablebaseId.GetId())) ||
      tablebase.max_cardinality() < 3) {
    std::cerr << "FAILED TO LOAD SYZYGY" << std::endl;
    return;
  }
  auto inputDir =
      options_.GetOptionsDict().Get<std::string>(kInputDirId.GetId());
  auto files = GetFileList(inputDir);
  if (files.size() == 0) {
    std::cerr << "No files to process" << std::endl;
    return;
  }
  for (int i = 0; i < files.size(); i++) {
    files[i] = inputDir + "/" + files[i];
  }
  
  std::ifstream winsFile("wins.txt");
  std::ifstream drawsFile("draws.txt");
  std::ifstream lossesFile("losses.txt");
  std::string line;
  std::unordered_map <std::string, int8_t> fensMap;
  while(std::getline(winsFile, line))
  {        
      fensMap[line] = 1;
  }
  while(std::getline(drawsFile, line))
  {        
      fensMap[line] = 0;
  }
  while(std::getline(lossesFile, line))
  {        
      fensMap[line] = -1;
  }  
  
  float dtz_boost =
      options_.GetOptionsDict().Get<float>(kMinDTZBoostId.GetId());
  int threads = options_.GetOptionsDict().Get<int>(kThreadsId.GetId());
  if (threads > 1) {
    std::vector<std::thread> threads_;
    int offset = 0;
    while (threads_.size() < threads) {
      int offset_val = offset;
      offset++;
      threads_.emplace_back([this, offset_val, files, &tablebase, threads,
                             dtz_boost]() {
        ProcessFiles(
            files, &tablebase,
            options_.GetOptionsDict().Get<std::string>(kOutputDirId.GetId()),
            options_.GetOptionsDict().Get<float>(kTempId.GetId()),
            options_.GetOptionsDict().Get<float>(kDistributionOffsetId.GetId()),
            dtz_boost, offset_val, threads, &fensMap);
      });
    }
    for (int i = 0; i < threads_.size(); i++) {
      threads_[i].join();
    }

  } else {
    ProcessFiles(
        files, &tablebase,
        options_.GetOptionsDict().Get<std::string>(kOutputDirId.GetId()),
        options_.GetOptionsDict().Get<float>(kTempId.GetId()),
        options_.GetOptionsDict().Get<float>(kDistributionOffsetId.GetId()),
        dtz_boost, 0, 1, &fensMap);
  }
  std::cout << "Games processed: " << games << std::endl;
  std::cout << "Positions processed: " << positions << std::endl;
  std::cout << "Rescores performed: " << rescored << std::endl;
  std::cout << "Cumulative outcome change: " << delta << std::endl;
  std::cout << "Secondary rescores performed: " << rescored2 << std::endl;
  std::cout << "Secondary rescores performed used dtz: " << rescored3
            << std::endl;
  std::cout << "Number of policy values boosted by dtz " << policy_bump
            << std::endl;
  std::cout << "Orig policy_sum dist of boost candidate:";
  std::cout << std::endl;
  int event_sum = 0;
  for (int i = 0; i < 11; i++) event_sum += policy_bump_total_hist[i];
  for (int i = 0; i < 11; i++) {
    std::cout << " " << std::setprecision(4) << ((float)policy_nobump_total_hist[i] / (float)event_sum);
  }
  std::cout << std::endl;
  std::cout << "Boosted policy_sum dist of boost candidate:";
  std::cout << std::endl;
  for (int i = 0; i < 11; i++) {
    std::cout << " " << std::setprecision(4)
              << ((float)policy_bump_total_hist[i] / (float)event_sum);
  }
  std::cout << std::endl;
  std::cout << "Original L: " << orig_counts[0] << " D: " << orig_counts[1]
            << " W: " << orig_counts[2] << std::endl;
  std::cout << "After L: " << fixed_counts[0] << " D: " << fixed_counts[1]
            << " W: " << fixed_counts[2] << std::endl;
}

SelfPlayLoop::SelfPlayLoop() {}

SelfPlayLoop::~SelfPlayLoop() {
  if (tournament_) tournament_->Abort();
  if (thread_) thread_->join();
}

void SelfPlayLoop::RunLoop() {
  SelfPlayTournament::PopulateOptions(&options_);

  options_.Add<BoolOption>(kInteractiveId) = false;

  if (!options_.ProcessAllFlags()) return;
  if (options_.GetOptionsDict().Get<bool>(kInteractiveId.GetId())) {
    UciLoop::RunLoop();
  } else {
    // Send id before starting tournament to allow wrapping client to know
    // who we are.
    SendId();
    SelfPlayTournament tournament(
        options_.GetOptionsDict(),
        std::bind(&UciLoop::SendBestMove, this, std::placeholders::_1),
        std::bind(&UciLoop::SendInfo, this, std::placeholders::_1),
        std::bind(&SelfPlayLoop::SendGameInfo, this, std::placeholders::_1),
        std::bind(&SelfPlayLoop::SendTournament, this, std::placeholders::_1));
    tournament.RunBlocking();
  }
}

void SelfPlayLoop::CmdUci() {
  SendId();
  for (const auto& option : options_.ListOptionsUci()) {
    SendResponse(option);
  }
  SendResponse("uciok");
}

void SelfPlayLoop::CmdStart() {
  if (tournament_) return;
  tournament_ = std::make_unique<SelfPlayTournament>(
      options_.GetOptionsDict(),
      std::bind(&UciLoop::SendBestMove, this, std::placeholders::_1),
      std::bind(&UciLoop::SendInfo, this, std::placeholders::_1),
      std::bind(&SelfPlayLoop::SendGameInfo, this, std::placeholders::_1),
      std::bind(&SelfPlayLoop::SendTournament, this, std::placeholders::_1));
  thread_ =
      std::make_unique<std::thread>([this]() { tournament_->RunBlocking(); });
}

void SelfPlayLoop::CmdStop() {
  tournament_->Stop();
  tournament_->Wait();
}

void SelfPlayLoop::SendGameInfo(const GameInfo& info) {
  std::vector<std::string> responses;
  // Send separate resign report before gameready as client gameready parsing
  // will easily get confused by adding new parameters as both training file
  // and move list potentially contain spaces.
  if (info.min_false_positive_threshold) {
    std::string resign_res = "resign_report";
    resign_res +=
        " fp_threshold " + std::to_string(*info.min_false_positive_threshold);
    responses.push_back(resign_res);
  }
  std::string res = "gameready";
  if (!info.training_filename.empty())
    res += " trainingfile " + info.training_filename;
  if (info.game_id != -1) res += " gameid " + std::to_string(info.game_id);
  if (info.is_black)
    res += " player1 " + std::string(*info.is_black ? "black" : "white");
  if (info.game_result != GameResult::UNDECIDED) {
    res += std::string(" result ") +
           ((info.game_result == GameResult::DRAW)
                ? "draw"
                : (info.game_result == GameResult::WHITE_WON) ? "whitewon"
                                                              : "blackwon");
  }
  if (!info.moves.empty()) {
    res += " moves";
    for (const auto& move : info.moves) res += " " + move.as_string();
  }
  responses.push_back(res);
  SendResponses(responses);
}

void SelfPlayLoop::CmdSetOption(const std::string& name,
                                const std::string& value,
                                const std::string& context) {
  options_.SetUciOption(name, value, context);
}

void SelfPlayLoop::SendTournament(const TournamentInfo& info) {
  const int winp1 = info.results[0][0] + info.results[0][1];
  const int losep1 = info.results[2][0] + info.results[2][1];
  const int draws = info.results[1][0] + info.results[1][1];

  // Initialize variables.
  float percentage = -1;
  optional<float> elo;
  optional<float> los;

  // Only caculate percentage if any games at all (avoid divide by 0).
  if ((winp1 + losep1 + draws) > 0) {
    percentage =
        (static_cast<float>(draws) / 2 + winp1) / (winp1 + losep1 + draws);
  }
  // Calculate elo and los if percentage strictly between 0 and 1 (avoids divide
  // by 0 or overflow).
  if ((percentage < 1) && (percentage > 0))
    elo = -400 * log(1 / percentage - 1) / log(10);
  if ((winp1 + losep1) > 0) {
    los = .5f +
          .5f * std::erf((winp1 - losep1) / std::sqrt(2.0 * (winp1 + losep1)));
  }
  std::ostringstream oss;
  oss << "tournamentstatus";
  if (info.finished) oss << " final";
  oss << " P1: +" << winp1 << " -" << losep1 << " =" << draws;

  if (percentage > 0) {
    oss << " Win: " << std::fixed << std::setw(5) << std::setprecision(2)
        << (percentage * 100.0f) << "%";
  }
  if (elo) {
    oss << " Elo: " << std::fixed << std::setw(5) << std::setprecision(2)
        << (elo.value_or(0.0f));
  }
  if (los) {
    oss << " LOS: " << std::fixed << std::setw(5) << std::setprecision(2)
        << (los.value_or(0.0f) * 100.0f) << "%";
  }

  oss << " P1-W: +" << info.results[0][0] << " -" << info.results[2][0] << " ="
      << info.results[1][0];
  oss << " P1-B: +" << info.results[0][1] << " -" << info.results[2][1] << " ="
      << info.results[1][1];
  SendResponse(oss.str());
}

}  // namespace lczero<|MERGE_RESOLUTION|>--- conflicted
+++ resolved
@@ -73,11 +73,7 @@
 
 void ProcessFile(const std::string& file, SyzygyTablebase* tablebase,
                  std::string outputDir, float distTemp, float distOffset,
-<<<<<<< HEAD
-                 float dtzBoost, std::ofstream& myfile, std::unordered_map <std::string, int8_t> fensMap) {
-=======
-                 float dtzBoost, std::ofstream& draws, std::ofstream& wins, std::ofstream& losses) {
->>>>>>> 727ea223
+                 float dtzBoost, std::ofstream& draws, std::ofstream& wins, std::ofstream& losses, std::unordered_map& <std::string, int8_t> fensMap) {
   // Scope to ensure reader and writer are closed before deleting source file.
   {
     TrainingDataReader reader(file);
@@ -403,11 +399,7 @@
   losses.open(outputDir + "." + std::to_string(offset) + ".losses.txt");
   for (int i = offset; i < files.size(); i += mod) {
     try {
-<<<<<<< HEAD
-      ProcessFile(files[i], tablebase, outputDir, distTemp, distOffset, dtzBoost, myfile, fensMap);      
-=======
-      ProcessFile(files[i], tablebase, outputDir, distTemp, distOffset, dtzBoost, draws, wins, losses);      
->>>>>>> 727ea223
+      ProcessFile(files[i], tablebase, outputDir, distTemp, distOffset, dtzBoost, draws, wins, losses, fensMap);      
     } catch (...) {
       std::cerr << "Caught error on: " << files[i] << std::endl;
       int error = rename( files[i].c_str(), std::string(std::string("G:\\old-lczero-training\\convert\\toConvert\\errors\\") + files[i]).c_str() );
