/*
  This file is part of Leela Chess Zero.
  Copyright (C) 2018-2019 The LCZero Authors

  Leela Chess is free software: you can redistribute it and/or modify
  it under the terms of the GNU General Public License as published by
  the Free Software Foundation, either version 3 of the License, or
  (at your option) any later version.

  Leela Chess is distributed in the hope that it will be useful,
  but WITHOUT ANY WARRANTY; without even the implied warranty of
  MERCHANTABILITY or FITNESS FOR A PARTICULAR PURPOSE.  See the
  GNU General Public License for more details.

  You should have received a copy of the GNU General Public License
  along with Leela Chess.  If not, see <http://www.gnu.org/licenses/>.

  Additional permission under GNU GPL version 3 section 7

  If you modify this Program, or any covered work, by linking or
  combining it with NVIDIA Corporation's libraries from the NVIDIA CUDA
  Toolkit and the NVIDIA CUDA Deep Neural Network library (or a
  modified version of those libraries), containing parts covered by the
  terms of the respective license agreement, the licensors of this
  Program grant you additional permission to convey the resulting work.
*/

#pragma once

#include "neural/encoder.h"
#include "utils/optionsdict.h"
#include "utils/optionsparser.h"

namespace lczero {

class SearchParams {
 public:
  SearchParams(const OptionsDict& options);
  SearchParams(const SearchParams&) = delete;

  // Populates UciOptions with search parameters.
  static void Populate(OptionsParser* options);

  // Parameter getters.
  int GetMiniBatchSize() const { return kMiniBatchSize; }
  int GetMaxPrefetchBatch() const {
    return options_.Get<int>(kMaxPrefetchBatchId);
  }
  bool GetLogitQ() const { return kLogitQ; }
  float GetCpuct(bool at_root) const { return at_root ? kCpuctAtRoot : kCpuct; }
  float GetCpuctBase(bool at_root) const {
    return at_root ? kCpuctBaseAtRoot : kCpuctBase;
  }
  float GetCpuctFactor(bool at_root) const {
    return at_root ? kCpuctFactorAtRoot : kCpuctFactor;
  }
  float GetTemperature() const { return options_.Get<float>(kTemperatureId); }
  float GetTemperatureVisitOffset() const {
    return options_.Get<float>(kTemperatureVisitOffsetId);
  }
  int GetTempDecayMoves() const { return options_.Get<int>(kTempDecayMovesId); }
  int GetTempDecayDelayMoves() const {
    return options_.Get<int>(kTempDecayDelayMovesId);
  }
  int GetTemperatureCutoffMove() const {
    return options_.Get<int>(kTemperatureCutoffMoveId);
  }
  float GetTemperatureEndgame() const {
    return options_.Get<float>(kTemperatureEndgameId);
  }
  float GetTemperatureWinpctCutoff() const {
    return options_.Get<float>(kTemperatureWinpctCutoffId);
  }

  float GetNoiseEpsilon() const { return kNoiseEpsilon; }
  float GetNoiseAlpha() const { return kNoiseAlpha; }
  bool GetVerboseStats() const { return options_.Get<bool>(kVerboseStatsId); }
  bool GetLogLiveStats() const { return options_.Get<bool>(kLogLiveStatsId); }
  bool GetFpuAbsolute(bool at_root) const {
    return at_root ? kFpuAbsoluteAtRoot : kFpuAbsolute;
  }
  float GetFpuValue(bool at_root) const {
    return at_root ? kFpuValueAtRoot : kFpuValue;
  }
  int GetCacheHistoryLength() const { return kCacheHistoryLength; }
  float GetPolicySoftmaxTemp() const { return kPolicySoftmaxTemp; }
  float GetShortSightedness() const { return kShortSightedness; }
  int GetMaxCollisionEvents() const { return kMaxCollisionEvents; }
  int GetMaxCollisionVisitsId() const { return kMaxCollisionVisits; }
  bool GetOutOfOrderEval() const { return kOutOfOrderEval; }
  bool GetStickyEndgames() const { return kStickyEndgames; }
  bool GetSyzygyFastPlay() const { return kSyzygyFastPlay; }
  int GetMultiPv() const { return options_.Get<int>(kMultiPvId); }
  bool GetPerPvCounters() const { return options_.Get<bool>(kPerPvCountersId); }
  std::string GetScoreType() const {
    return options_.Get<std::string>(kScoreTypeId);
  }
  FillEmptyHistory GetHistoryFill() const { return kHistoryFill; }
  float GetMovesLeftMaxEffect() const { return kMovesLeftMaxEffect; }
  float GetMovesLeftThreshold() const { return kMovesLeftThreshold; }
  float GetMovesLeftSlope() const { return kMovesLeftSlope; }
  float GetMovesLeftConstantFactor() const { return kMovesLeftConstantFactor; }
  float GetMovesLeftScaledFactor() const { return kMovesLeftScaledFactor; }
  float GetMovesLeftQuadraticFactor() const {
    return kMovesLeftQuadraticFactor;
  }
<<<<<<< HEAD
  bool GetDisplayCacheUsage() const { return kDisplayCacheUsage; }
  int GetMaxConcurrentSearchers() const { return kMaxConcurrentSearchers; }
  float GetSidetomoveDrawScore() const { return kDrawScoreSidetomove; }
  float GetOpponentDrawScore() const { return kDrawScoreOpponent; }
  float GetWhiteDrawDelta() const { return kDrawScoreWhite; }
  float GetBlackDrawDelta() const { return kDrawScoreBlack; }

  int GetMaxOutOfOrderEvals() const { return kMaxOutOfOrderEvals; }
=======
  int GetDrawMoveRule() const {
	  return options_.Get<int>(kDrawMoveRuleId.GetId());
  }

  
>>>>>>> 6c9bd408

  // Search parameter IDs.
  static const OptionId kMiniBatchSizeId;
  static const OptionId kMaxPrefetchBatchId;
  static const OptionId kLogitQId;
  static const OptionId kCpuctId;
  static const OptionId kCpuctAtRootId;
  static const OptionId kCpuctBaseId;
  static const OptionId kCpuctBaseAtRootId;
  static const OptionId kCpuctFactorId;
  static const OptionId kCpuctFactorAtRootId;
  static const OptionId kRootHasOwnCpuctParamsId;
  static const OptionId kTemperatureId;
  static const OptionId kTempDecayMovesId;
  static const OptionId kTempDecayDelayMovesId;
  static const OptionId kTemperatureCutoffMoveId;
  static const OptionId kTemperatureEndgameId;
  static const OptionId kTemperatureWinpctCutoffId;
  static const OptionId kTemperatureVisitOffsetId;
  static const OptionId kNoiseEpsilonId;
  static const OptionId kNoiseAlphaId;
  static const OptionId kVerboseStatsId;
  static const OptionId kLogLiveStatsId;
  static const OptionId kFpuStrategyId;
  static const OptionId kFpuValueId;
  static const OptionId kFpuStrategyAtRootId;
  static const OptionId kFpuValueAtRootId;
  static const OptionId kCacheHistoryLengthId;
  static const OptionId kPolicySoftmaxTempId;
  static const OptionId kMaxCollisionEventsId;
  static const OptionId kMaxCollisionVisitsId;
  static const OptionId kOutOfOrderEvalId;
  static const OptionId kStickyEndgamesId;
  static const OptionId kSyzygyFastPlayId;
  static const OptionId kMultiPvId;
  static const OptionId kPerPvCountersId;
  static const OptionId kScoreTypeId;
  static const OptionId kHistoryFillId;
<<<<<<< HEAD
  static const OptionId kMovesLeftMaxEffectId;
  static const OptionId kMovesLeftThresholdId;
  static const OptionId kMovesLeftConstantFactorId;
  static const OptionId kMovesLeftScaledFactorId;
  static const OptionId kMovesLeftQuadraticFactorId;
  static const OptionId kMovesLeftSlopeId;
  static const OptionId kShortSightednessId;
  static const OptionId kDisplayCacheUsageId;
  static const OptionId kMaxConcurrentSearchersId;
  static const OptionId kDrawScoreSidetomoveId;
  static const OptionId kDrawScoreOpponentId;
  static const OptionId kDrawScoreWhiteId;
  static const OptionId kDrawScoreBlackId;
  static const OptionId kMaxOutOfOrderEvalsId;
=======
  static const OptionId kMinimumKLDGainPerNode;
  static const OptionId kKLDGainAverageInterval;
  static const OptionId kDrawMoveRuleId;
>>>>>>> 6c9bd408

 private:
  const OptionsDict& options_;
  // Cached parameter values. Values have to be cached if either:
  // 1. Parameter is accessed often and has to be cached for performance
  // reasons.
  // 2. Parameter has to stay the say during the search.
  // TODO(crem) Some of those parameters can be converted to be dynamic after
  //            trivial search optimizations.
  const bool kLogitQ;
  const float kCpuct;
  const float kCpuctAtRoot;
  const float kCpuctBase;
  const float kCpuctBaseAtRoot;
  const float kCpuctFactor;
  const float kCpuctFactorAtRoot;
  const float kNoiseEpsilon;
  const float kNoiseAlpha;
  const bool kFpuAbsolute;
  const float kFpuValue;
  const bool kFpuAbsoluteAtRoot;
  const float kFpuValueAtRoot;
  const int kCacheHistoryLength;
  const float kPolicySoftmaxTemp;
  const int kMaxCollisionEvents;
  const int kMaxCollisionVisits;
  const bool kOutOfOrderEval;
  const bool kStickyEndgames;
  const bool kSyzygyFastPlay;
  const FillEmptyHistory kHistoryFill;
  const int kMiniBatchSize;
<<<<<<< HEAD
  const float kMovesLeftMaxEffect;
  const float kMovesLeftThreshold;
  const float kMovesLeftSlope;
  const float kMovesLeftConstantFactor;
  const float kMovesLeftScaledFactor;
  const float kMovesLeftQuadraticFactor;
  const float kShortSightedness;
  const bool kDisplayCacheUsage;
  const int kMaxConcurrentSearchers;
  const float kDrawScoreSidetomove;
  const float kDrawScoreOpponent;
  const float kDrawScoreWhite;
  const float kDrawScoreBlack;
  const int kMaxOutOfOrderEvals;
=======
  const int kDrawMoveRule;
>>>>>>> 6c9bd408
};

}  // namespace lczero<|MERGE_RESOLUTION|>--- conflicted
+++ resolved
@@ -104,23 +104,16 @@
   float GetMovesLeftQuadraticFactor() const {
     return kMovesLeftQuadraticFactor;
   }
-<<<<<<< HEAD
   bool GetDisplayCacheUsage() const { return kDisplayCacheUsage; }
   int GetMaxConcurrentSearchers() const { return kMaxConcurrentSearchers; }
   float GetSidetomoveDrawScore() const { return kDrawScoreSidetomove; }
   float GetOpponentDrawScore() const { return kDrawScoreOpponent; }
   float GetWhiteDrawDelta() const { return kDrawScoreWhite; }
   float GetBlackDrawDelta() const { return kDrawScoreBlack; }
-
+  int GetDrawMoveRule() const { return kDrawMoveRule; }
   int GetMaxOutOfOrderEvals() const { return kMaxOutOfOrderEvals; }
-=======
-  int GetDrawMoveRule() const {
-	  return options_.Get<int>(kDrawMoveRuleId.GetId());
-  }
 
   
->>>>>>> 6c9bd408
-
   // Search parameter IDs.
   static const OptionId kMiniBatchSizeId;
   static const OptionId kMaxPrefetchBatchId;
@@ -158,7 +151,6 @@
   static const OptionId kPerPvCountersId;
   static const OptionId kScoreTypeId;
   static const OptionId kHistoryFillId;
-<<<<<<< HEAD
   static const OptionId kMovesLeftMaxEffectId;
   static const OptionId kMovesLeftThresholdId;
   static const OptionId kMovesLeftConstantFactorId;
@@ -173,11 +165,7 @@
   static const OptionId kDrawScoreWhiteId;
   static const OptionId kDrawScoreBlackId;
   static const OptionId kMaxOutOfOrderEvalsId;
-=======
-  static const OptionId kMinimumKLDGainPerNode;
-  static const OptionId kKLDGainAverageInterval;
   static const OptionId kDrawMoveRuleId;
->>>>>>> 6c9bd408
 
  private:
   const OptionsDict& options_;
@@ -209,7 +197,6 @@
   const bool kSyzygyFastPlay;
   const FillEmptyHistory kHistoryFill;
   const int kMiniBatchSize;
-<<<<<<< HEAD
   const float kMovesLeftMaxEffect;
   const float kMovesLeftThreshold;
   const float kMovesLeftSlope;
@@ -224,9 +211,7 @@
   const float kDrawScoreWhite;
   const float kDrawScoreBlack;
   const int kMaxOutOfOrderEvals;
-=======
   const int kDrawMoveRule;
->>>>>>> 6c9bd408
 };
 
 }  // namespace lczero