/*
  This file is part of Leela Chess Zero.
  Copyright (C) 2018-2019 The LCZero Authors

  Leela Chess is free software: you can redistribute it and/or modify
  it under the terms of the GNU General Public License as published by
  the Free Software Foundation, either version 3 of the License, or
  (at your option) any later version.

  Leela Chess is distributed in the hope that it will be useful,
  but WITHOUT ANY WARRANTY; without even the implied warranty of
  MERCHANTABILITY or FITNESS FOR A PARTICULAR PURPOSE.  See the
  GNU General Public License for more details.

  You should have received a copy of the GNU General Public License
  along with Leela Chess.  If not, see <http://www.gnu.org/licenses/>.

  Additional permission under GNU GPL version 3 section 7

  If you modify this Program, or any covered work, by linking or
  combining it with NVIDIA Corporation's libraries from the NVIDIA CUDA
  Toolkit and the NVIDIA CUDA Deep Neural Network library (or a
  modified version of those libraries), containing parts covered by the
  terms of the respective license agreement, the licensors of this
  Program grant you additional permission to convey the resulting work.
*/

#include "mcts/params.h"
<<<<<<< HEAD

#include <algorithm>

#include "utils/exception.h"

=======
#include "chess/position.h"
>>>>>>> 6c9bd408
namespace lczero {

namespace {
FillEmptyHistory EncodeHistoryFill(std::string history_fill) {
  if (history_fill == "fen_only") return FillEmptyHistory::FEN_ONLY;
  if (history_fill == "always") return FillEmptyHistory::ALWAYS;
  assert(history_fill == "no");
  return FillEmptyHistory::NO;
}

}  // namespace

const OptionId SearchParams::kMiniBatchSizeId{
    "minibatch-size", "MinibatchSize",
    "How many positions the engine tries to batch together for parallel NN "
    "computation. Larger batches may reduce strength a bit, especially with a "
    "small number of playouts."};
const OptionId SearchParams::kMaxPrefetchBatchId{
    "max-prefetch", "MaxPrefetch",
    "When the engine cannot gather a large enough batch for immediate use, try "
    "to prefetch up to X positions which are likely to be useful soon, and put "
    "them into cache."};
const OptionId SearchParams::kLogitQId{
    "logit-q", "LogitQ",
    "Apply logit to Q when determining Q+U best child. This makes the U term "
    "less dominant when Q is near -1 or +1."};
const OptionId SearchParams::kCpuctId{
    "cpuct", "CPuct",
    "cpuct_init constant from \"UCT search\" algorithm. Higher values promote "
    "more exploration/wider search, lower values promote more "
    "confidence/deeper search."};
const OptionId SearchParams::kCpuctAtRootId{
    "cpuct-at-root", "CPuctAtRoot",
    "cpuct_init constant from \"UCT search\" algorithm, for root node."};
const OptionId SearchParams::kCpuctBaseId{
    "cpuct-base", "CPuctBase",
    "cpuct_base constant from \"UCT search\" algorithm. Lower value means "
    "higher growth of Cpuct as number of node visits grows."};
const OptionId SearchParams::kCpuctBaseAtRootId{
    "cpuct-base-at-root", "CPuctBaseAtRoot",
    "cpuct_base constant from \"UCT search\" algorithm, for root node."};
const OptionId SearchParams::kCpuctFactorId{
    "cpuct-factor", "CPuctFactor", "Multiplier for the cpuct growth formula."};
const OptionId SearchParams::kCpuctFactorAtRootId{
    "cpuct-factor-at-root", "CPuctFactorAtRoot",
    "Multiplier for the cpuct growth formula at root."};
// Remove this option after 0.25 has been made mandatory in training and the
// training server stops sending it.
const OptionId SearchParams::kRootHasOwnCpuctParamsId{
    "root-has-own-cpuct-params", "RootHasOwnCpuctParams",
    "If enabled, cpuct parameters for root node are taken from *AtRoot "
    "parameters. Otherwise, they are the same as for the rest of nodes. "
    "Temporary flag for transition to a new version."};
const OptionId SearchParams::kTemperatureId{
    "temperature", "Temperature",
    "Tau value from softmax formula for the first move. If equal to 0, the "
    "engine picks the best move to make. Larger values increase randomness "
    "while making the move."};
const OptionId SearchParams::kTempDecayMovesId{
    "tempdecay-moves", "TempDecayMoves",
    "Reduce temperature for every move after the first move, decreasing "
    "linearly over this number of moves from initial temperature to 0. "
    "A value of 0 disables tempdecay."};
const OptionId SearchParams::kTempDecayDelayMovesId{
    "tempdecay-delay-moves", "TempDecayDelayMoves",
    "Delay the linear decrease of temperature by this number of moves, "
    "decreasing linearly from initial temperature to 0. A value of 0 starts "
    "tempdecay after the first move."};
const OptionId SearchParams::kTemperatureCutoffMoveId{
    "temp-cutoff-move", "TempCutoffMove",
    "Move number, starting from which endgame temperature is used rather "
    "than initial temperature. Setting it to 0 disables cutoff."};
const OptionId SearchParams::kTemperatureEndgameId{
    "temp-endgame", "TempEndgame",
    "Temperature used during endgame (starting from cutoff move). Endgame "
    "temperature doesn't decay."};
const OptionId SearchParams::kTemperatureWinpctCutoffId{
    "temp-value-cutoff", "TempValueCutoff",
    "When move is selected using temperature, bad moves (with win "
    "probability less than X than the best move) are not considered at all."};
const OptionId SearchParams::kTemperatureVisitOffsetId{
    "temp-visit-offset", "TempVisitOffset",
    "Adjusts visits by this value when picking a move with a temperature. If a "
    "negative offset reduces visits for a particular move below zero, that "
    "move is not picked. If no moves can be picked, no temperature is used."};
const OptionId SearchParams::kNoiseEpsilonId{
    "noise-epsilon", "DirichletNoiseEpsilon",
    "Amount of Dirichlet noise to combine with root priors. This allows the "
    "engine to discover new ideas during training by exploring moves which are "
    "known to be bad. Not normally used during play."};
const OptionId SearchParams::kNoiseAlphaId{
    "noise-alpha", "DirichletNoiseAlpha",
    "Alpha of Dirichlet noise to control the sharpness of move probabilities. "
    "Larger values result in flatter / more evenly distributed values."};
const OptionId SearchParams::kVerboseStatsId{
    "verbose-move-stats", "VerboseMoveStats",
    "Display Q, V, N, U and P values of every move candidate after each move.",
    'v'};
const OptionId SearchParams::kLogLiveStatsId{
    "log-live-stats", "LogLiveStats",
    "Do VerboseMoveStats on every info update."};
const OptionId SearchParams::kFpuStrategyId{
    "fpu-strategy", "FpuStrategy",
    "How is an eval of unvisited node determined. \"First Play Urgency\" "
    "changes search behavior to visit unvisited nodes earlier or later by "
    "using a placeholder eval before checking the network. The value specified "
    "with --fpu-value results in \"reduction\" subtracting that value from the "
    "parent eval while \"absolute\" directly uses that value."};
const OptionId SearchParams::kFpuValueId{
    "fpu-value", "FpuValue",
    "\"First Play Urgency\" value used to adjust unvisited node eval based on "
    "--fpu-strategy."};
const OptionId SearchParams::kFpuStrategyAtRootId{
    "fpu-strategy-at-root", "FpuStrategyAtRoot",
    "How is an eval of unvisited root children determined. Just like "
    "--fpu-strategy except only at the root level and adjusts unvisited root "
    "children eval with --fpu-value-at-root. In addition to matching the "
    "strategies from --fpu-strategy, this can be \"same\" to disable the "
    "special root behavior."};
const OptionId SearchParams::kFpuValueAtRootId{
    "fpu-value-at-root", "FpuValueAtRoot",
    "\"First Play Urgency\" value used to adjust unvisited root children eval "
    "based on --fpu-strategy-at-root. Has no effect if --fpu-strategy-at-root "
    "is \"same\"."};
const OptionId SearchParams::kCacheHistoryLengthId{
    "cache-history-length", "CacheHistoryLength",
    "Length of history, in half-moves, to include into the cache key. When "
    "this value is less than history that NN uses to eval a position, it's "
    "possble that the search will use eval of the same position with different "
    "history taken from cache."};
const OptionId SearchParams::kPolicySoftmaxTempId{
    "policy-softmax-temp", "PolicyTemperature",
    "Policy softmax temperature. Higher values make priors of move candidates "
    "closer to each other, widening the search."};
const OptionId SearchParams::kMaxCollisionVisitsId{
    "max-collision-visits", "MaxCollisionVisits",
    "Total allowed node collision visits, per batch."};
const OptionId SearchParams::kMaxCollisionEventsId{
    "max-collision-events", "MaxCollisionEvents",
    "Allowed node collision events, per batch."};
const OptionId SearchParams::kOutOfOrderEvalId{
    "out-of-order-eval", "OutOfOrderEval",
    "During the gathering of a batch for NN to eval, if position happens to be "
    "in the cache or is terminal, evaluate it right away without sending the "
    "batch to the NN. When off, this may only happen with the very first node "
    "of a batch; when on, this can happen with any node."};
const OptionId SearchParams::kMaxOutOfOrderEvalsId{
    "max-out-of-order-evals-factor", "MaxOutOfOrderEvalsFactor",
    "Maximum number of out of order evals during gathering of a batch is "
    "calculated by multiplying the maximum batch size by this number."};
const OptionId SearchParams::kStickyEndgamesId{
    "sticky-endgames", "StickyEndgames",
    "When an end of game position is found during search, allow the eval of "
    "the previous move's position to stick to something more accurate. For "
    "example, if at least one move results in checkmate, then the position "
    "should stick as checkmated. Similarly, if all moves are drawn or "
    "checkmated, the position should stick as drawn or checkmate."};
const OptionId SearchParams::kSyzygyFastPlayId{
    "syzygy-fast-play", "SyzygyFastPlay",
    "With DTZ tablebase files, only allow the network pick from winning moves "
    "that have shortest DTZ to play faster (but not necessarily optimally)."};
const OptionId SearchParams::kMultiPvId{
    "multipv", "MultiPV",
    "Number of game play lines (principal variations) to show in UCI info "
    "output."};
const OptionId SearchParams::kPerPvCountersId{
    "per-pv-counters", "PerPVCounters",
    "Show node counts per principal variation instead of total nodes in UCI."};
const OptionId SearchParams::kScoreTypeId{
    "score-type", "ScoreType",
    "What to display as score. Either centipawns (the UCI default), win "
    "percentage or Q (the actual internal score) multiplied by 100."};
const OptionId SearchParams::kHistoryFillId{
    "history-fill", "HistoryFill",
    "Neural network uses 7 previous board positions in addition to the current "
    "one. During the first moves of the game such historical positions don't "
    "exist, but they can be synthesized. This parameter defines when to "
    "synthesize them (always, never, or only at non-standard fen position)."};
<<<<<<< HEAD
const OptionId SearchParams::kMovesLeftMaxEffectId{
    "moves-left-max-effect", "MovesLeftMaxEffect",
    "Maximum bonus to add to the score of a node based on how much "
    "shorter/longer it makes the game when winning/losing."};
const OptionId SearchParams::kMovesLeftThresholdId{
    "moves-left-threshold", "MovesLeftThreshold",
    "Absolute value of node Q needs to exceed this value before shorter wins "
    "or longer losses are considered."};
const OptionId SearchParams::kMovesLeftSlopeId{
    "moves-left-slope", "MovesLeftSlope",
    "Controls how the bonus for shorter wins or longer losses is adjusted "
    "based on how many moves the move is estimated to shorten/lengthen the "
    "game. The move difference is multiplied with the slope and capped at "
    "MovesLeftMaxEffect."};
const OptionId SearchParams::kMovesLeftConstantFactorId{
    "moves-left-constant-factor", "MovesLeftConstantFactor",
    "A simple multiplier to the moves left effect, can be set to 0 to only use "
    "an effect scaled by Q."};
const OptionId SearchParams::kMovesLeftScaledFactorId{
    "moves-left-scaled-factor", "MovesLeftScaledFactor",
    "A factor which is multiplied by the absolute Q of parent node and the "
    "base moves left effect."};
const OptionId SearchParams::kMovesLeftQuadraticFactorId{
    "moves-left-quadratic-factor", "MovesLeftQuadraticFactor",
    "A factor which is multiplied by the square of Q of parent node and the "
    "base moves left effect."};
const OptionId SearchParams::kShortSightednessId{
    "short-sightedness", "ShortSightedness",
    "Used to focus more on short term gains over long term."};
const OptionId SearchParams::kDisplayCacheUsageId{
    "display-cache-usage", "DisplayCacheUsage",
    "Display cache fullness through UCI info `hash` section."};
const OptionId SearchParams::kMaxConcurrentSearchersId{
    "max-concurrent-searchers", "MaxConcurrentSearchers",
    "If not 0, at most this many search workers can be gathering minibatches "
    "at once."};
const OptionId SearchParams::kDrawScoreSidetomoveId{
    "draw-score-sidetomove", "DrawScoreSideToMove",
    "Score of a drawn game, as seen by a player making the move."};
const OptionId SearchParams::kDrawScoreOpponentId{
    "draw-score-opponent", "DrawScoreOpponent",
    "Score of a drawn game, as seen by the opponent."};
const OptionId SearchParams::kDrawScoreWhiteId{
    "draw-score-white", "DrawScoreWhite",
    "Adjustment, added to a draw score of a white player."};
const OptionId SearchParams::kDrawScoreBlackId{
    "draw-score-black", "DrawScoreBlack",
    "Adjustment, added to a draw score of a black player."};
=======
const OptionId SearchParams::kMinimumKLDGainPerNode{
    "minimum-kldgain-per-node", "MinimumKLDGainPerNode",
    "If greater than 0 search will abort unless the last "
    "KLDGainAverageInterval nodes have an average gain per node of at least "
    "this much."};
const OptionId SearchParams::kKLDGainAverageInterval{
    "kldgain-average-interval", "KLDGainAverageInterval",
    "Used to decide how frequently to evaluate the average KLDGainPerNode to "
    "check the MinimumKLDGainPerNode, if specified."};
const OptionId SearchParams::kDrawMoveRuleId{
	"draw-move-rule", "DrawMoveRule",
	"Used to adjust the default 50 move rule for analysis purposes. Factor of 100 (ply) is default "
	"game is considered draw in case no pieces captured and no pawns have moved. Lowering this number will result either in more draws "
	"or in more decisive moves in case engine thinks more than a draw is possible." };

>>>>>>> 6c9bd408

void SearchParams::Populate(OptionsParser* options) {
  // Here the uci optimized defaults" are set.
  // Many of them are overridden with training specific values in tournament.cc.
  options->Add<IntOption>(kMiniBatchSizeId, 1, 1024) = 256;
  options->Add<IntOption>(kMaxPrefetchBatchId, 0, 1024) = 32;
  options->Add<BoolOption>(kLogitQId) = false;
  options->Add<FloatOption>(kCpuctId, 0.0f, 100.0f) = 2.147f;
  options->Add<FloatOption>(kCpuctAtRootId, 0.0f, 100.0f) = 2.147f;
  options->Add<FloatOption>(kCpuctBaseId, 1.0f, 1000000000.0f) = 18368.0f;
  options->Add<FloatOption>(kCpuctBaseAtRootId, 1.0f, 1000000000.0f) = 18368.0f;
  options->Add<FloatOption>(kCpuctFactorId, 0.0f, 1000.0f) = 2.815f;
  options->Add<FloatOption>(kCpuctFactorAtRootId, 0.0f, 1000.0f) = 2.815f;
  options->Add<BoolOption>(kRootHasOwnCpuctParamsId) = true;
  options->Add<FloatOption>(kTemperatureId, 0.0f, 100.0f) = 0.0f;
  options->Add<IntOption>(kTempDecayMovesId, 0, 100) = 0;
  options->Add<IntOption>(kTempDecayDelayMovesId, 0, 100) = 0;
  options->Add<IntOption>(kTemperatureCutoffMoveId, 0, 1000) = 0;
  options->Add<FloatOption>(kTemperatureEndgameId, 0.0f, 100.0f) = 0.0f;
  options->Add<FloatOption>(kTemperatureWinpctCutoffId, 0.0f, 100.0f) = 100.0f;
  options->Add<FloatOption>(kTemperatureVisitOffsetId, -1000.0f, 1000.0f) =
      0.0f;
  options->Add<FloatOption>(kNoiseEpsilonId, 0.0f, 1.0f) = 0.0f;
  options->Add<FloatOption>(kNoiseAlphaId, 0.0f, 10000000.0f) = 0.3f;
  options->Add<BoolOption>(kVerboseStatsId) = false;
  options->Add<BoolOption>(kLogLiveStatsId) = false;
  std::vector<std::string> fpu_strategy = {"reduction", "absolute"};
  options->Add<ChoiceOption>(kFpuStrategyId, fpu_strategy) = "reduction";
  options->Add<FloatOption>(kFpuValueId, -100.0f, 100.0f) = 0.443f;
  fpu_strategy.push_back("same");
  options->Add<ChoiceOption>(kFpuStrategyAtRootId, fpu_strategy) = "same";
  options->Add<FloatOption>(kFpuValueAtRootId, -100.0f, 100.0f) = 1.0f;
  options->Add<IntOption>(kCacheHistoryLengthId, 0, 7) = 0;
  options->Add<FloatOption>(kPolicySoftmaxTempId, 0.1f, 10.0f) = 1.607f;
  options->Add<IntOption>(kMaxCollisionEventsId, 1, 65536) = 32;
  options->Add<IntOption>(kMaxCollisionVisitsId, 1, 1000000) = 9999;
  options->Add<BoolOption>(kOutOfOrderEvalId) = true;
  options->Add<FloatOption>(kMaxOutOfOrderEvalsId, 0.0f, 100.0f) = 1.0f;
  options->Add<BoolOption>(kStickyEndgamesId) = true;
  options->Add<BoolOption>(kSyzygyFastPlayId) = true;
  options->Add<IntOption>(kMultiPvId, 1, 500) = 1;
  options->Add<BoolOption>(kPerPvCountersId) = false;
  std::vector<std::string> score_type = {"centipawn",
                                         "centipawn_with_drawscore",
                                         "centipawn_2019",
                                         "centipawn_2018",
                                         "win_percentage",
                                         "Q",
                                         "W-L"};
  options->Add<ChoiceOption>(kScoreTypeId, score_type) = "centipawn";
  std::vector<std::string> history_fill_opt{"no", "fen_only", "always"};
  options->Add<ChoiceOption>(kHistoryFillId, history_fill_opt) = "fen_only";
<<<<<<< HEAD
  options->Add<FloatOption>(kMovesLeftMaxEffectId, 0.0f, 1.0f) = 0.0f;
  options->Add<FloatOption>(kMovesLeftThresholdId, 0.0f, 1.0f) = 1.0f;
  options->Add<FloatOption>(kMovesLeftSlopeId, 0.0f, 1.0f) = 0.001f;
  options->Add<FloatOption>(kMovesLeftConstantFactorId, -1.0f, 1.0f) = 1.0f;
  options->Add<FloatOption>(kMovesLeftScaledFactorId, -1.0f, 1.0f) = 0.0f;
  options->Add<FloatOption>(kMovesLeftQuadraticFactorId, -1.0f, 1.0f) = 0.0f;
  options->Add<FloatOption>(kShortSightednessId, 0.0f, 1.0f) = 0.0f;
  options->Add<BoolOption>(kDisplayCacheUsageId) = false;
  options->Add<IntOption>(kMaxConcurrentSearchersId, 0, 128) = 1;
  options->Add<IntOption>(kDrawScoreSidetomoveId, -100, 100) = 0;
  options->Add<IntOption>(kDrawScoreOpponentId, -100, 100) = 0;
  options->Add<IntOption>(kDrawScoreWhiteId, -100, 100) = 0;
  options->Add<IntOption>(kDrawScoreBlackId, -100, 100) = 0;
=======
  options->Add<IntOption>(kKLDGainAverageInterval, 1, 10000000) = 100;
  options->Add<FloatOption>(kMinimumKLDGainPerNode, 0.0f, 1.0f) = 0.0f;
  options->Add<IntOption>(kDrawMoveRuleId, 1, 200) = 100;
>>>>>>> 6c9bd408

  options->HideOption(kNoiseEpsilonId);
  options->HideOption(kNoiseAlphaId);
  options->HideOption(kLogLiveStatsId);
  options->HideOption(kDisplayCacheUsageId);
  options->HideOption(kRootHasOwnCpuctParamsId);
  options->HideOption(kTemperatureId);
  options->HideOption(kTempDecayMovesId);
  options->HideOption(kTempDecayDelayMovesId);
  options->HideOption(kTemperatureCutoffMoveId);
  options->HideOption(kTemperatureEndgameId);
  options->HideOption(kTemperatureWinpctCutoffId);
  options->HideOption(kTemperatureVisitOffsetId);
  options->HideOption(kMovesLeftConstantFactorId);
  options->HideOption(kMovesLeftScaledFactorId);
  options->HideOption(kMovesLeftQuadraticFactorId);
}

SearchParams::SearchParams(const OptionsDict& options)
    : options_(options),
<<<<<<< HEAD
      kLogitQ(options.Get<bool>(kLogitQId)),
      kCpuct(options.Get<float>(kCpuctId)),
      kCpuctAtRoot(options.Get<float>(
          options.Get<bool>(kRootHasOwnCpuctParamsId) ? kCpuctAtRootId
                                                      : kCpuctId)),
      kCpuctBase(options.Get<float>(kCpuctBaseId)),
      kCpuctBaseAtRoot(options.Get<float>(
          options.Get<bool>(kRootHasOwnCpuctParamsId) ? kCpuctBaseAtRootId
                                                      : kCpuctBaseId)),
      kCpuctFactor(options.Get<float>(kCpuctFactorId)),
      kCpuctFactorAtRoot(options.Get<float>(
          options.Get<bool>(kRootHasOwnCpuctParamsId) ? kCpuctFactorAtRootId
                                                      : kCpuctFactorId)),
      kNoiseEpsilon(options.Get<float>(kNoiseEpsilonId)),
      kNoiseAlpha(options.Get<float>(kNoiseAlphaId)),
      kFpuAbsolute(options.Get<std::string>(kFpuStrategyId) == "absolute"),
      kFpuValue(options.Get<float>(kFpuValueId)),
=======
	kDrawMoveRule(options.Get<int>(kDrawMoveRuleId.GetId())),
      kCpuct(options.Get<float>(kCpuctId.GetId())),
      kCpuctBase(options.Get<float>(kCpuctBaseId.GetId())),
      kCpuctFactor(options.Get<float>(kCpuctFactorId.GetId())),
      kNoise(options.Get<bool>(kNoiseId.GetId())),
      kSmartPruningFactor(options.Get<float>(kSmartPruningFactorId.GetId())),
      kFpuAbsolute(options.Get<std::string>(kFpuStrategyId.GetId()) ==
                   "absolute"),
      kFpuValue(options.Get<float>(kFpuValueId.GetId())),
>>>>>>> 6c9bd408
      kFpuAbsoluteAtRoot(
          (options.Get<std::string>(kFpuStrategyAtRootId) == "same" &&
           kFpuAbsolute) ||
          options.Get<std::string>(kFpuStrategyAtRootId) == "absolute"),
      kFpuValueAtRoot(options.Get<std::string>(kFpuStrategyAtRootId) == "same"
                          ? kFpuValue
<<<<<<< HEAD
                          : options.Get<float>(kFpuValueAtRootId)),
      kCacheHistoryLength(options.Get<int>(kCacheHistoryLengthId)),
      kPolicySoftmaxTemp(options.Get<float>(kPolicySoftmaxTempId)),
      kMaxCollisionEvents(options.Get<int>(kMaxCollisionEventsId)),
      kMaxCollisionVisits(options.Get<int>(kMaxCollisionVisitsId)),
      kOutOfOrderEval(options.Get<bool>(kOutOfOrderEvalId)),
      kStickyEndgames(options.Get<bool>(kStickyEndgamesId)),
      kSyzygyFastPlay(options.Get<bool>(kSyzygyFastPlayId)),
      kHistoryFill(EncodeHistoryFill(options.Get<std::string>(kHistoryFillId))),
      kMiniBatchSize(options.Get<int>(kMiniBatchSizeId)),
      kMovesLeftMaxEffect(options.Get<float>(kMovesLeftMaxEffectId)),
      kMovesLeftThreshold(options.Get<float>(kMovesLeftThresholdId)),
      kMovesLeftSlope(options.Get<float>(kMovesLeftSlopeId)),
      kMovesLeftConstantFactor(options.Get<float>(kMovesLeftConstantFactorId)),
      kMovesLeftScaledFactor(options.Get<float>(kMovesLeftScaledFactorId)),
      kMovesLeftQuadraticFactor(options.Get<float>(kMovesLeftQuadraticFactorId)),
      kShortSightedness(options.Get<float>(kShortSightednessId)),
      kDisplayCacheUsage(options.Get<bool>(kDisplayCacheUsageId)),
      kMaxConcurrentSearchers(options.Get<int>(kMaxConcurrentSearchersId)),
      kDrawScoreSidetomove{options.Get<int>(kDrawScoreSidetomoveId) / 100.0f},
      kDrawScoreOpponent{options.Get<int>(kDrawScoreOpponentId) / 100.0f},
      kDrawScoreWhite{options.Get<int>(kDrawScoreWhiteId) / 100.0f},
      kDrawScoreBlack{options.Get<int>(kDrawScoreBlackId) / 100.0f},
      kMaxOutOfOrderEvals(std::max(
          1, static_cast<int>(options.Get<float>(kMaxOutOfOrderEvalsId) *
                              options.Get<int>(kMiniBatchSizeId)))) {
  if (std::max(std::abs(kDrawScoreSidetomove), std::abs(kDrawScoreOpponent)) +
          std::max(std::abs(kDrawScoreWhite), std::abs(kDrawScoreBlack)) >
      1.0f) {
    throw Exception(
        "max{|sidetomove|+|opponent|} + max{|white|+|black|} draw score must "
        "be <= 100");
  }
}

=======
                          : options.Get<float>(kFpuValueAtRootId.GetId())),
      kCacheHistoryLength(options.Get<int>(kCacheHistoryLengthId.GetId())),
      kPolicySoftmaxTemp(options.Get<float>(kPolicySoftmaxTempId.GetId())),
      kMaxCollisionEvents(options.Get<int>(kMaxCollisionEventsId.GetId())),
      kMaxCollisionVisits(options.Get<int>(kMaxCollisionVisitsId.GetId())),
      kOutOfOrderEval(options.Get<bool>(kOutOfOrderEvalId.GetId())),
      kStickyEndgames(options.Get<bool>(kStickyEndgamesId.GetId())),
      kSyzygyFastPlay(options.Get<bool>(kSyzygyFastPlayId.GetId())),
      kHistoryFill(
          EncodeHistoryFill(options.Get<std::string>(kHistoryFillId.GetId()))),
      kMiniBatchSize(options.Get<int>(kMiniBatchSizeId.GetId())) {
	//Position::drawmoverule_ = kDrawMoveRule;
        Position::SetDrawMoveRule(kDrawMoveRule);
      }
>>>>>>> 6c9bd408
}  // namespace lczero<|MERGE_RESOLUTION|>--- conflicted
+++ resolved
@@ -26,15 +26,12 @@
 */
 
 #include "mcts/params.h"
-<<<<<<< HEAD
 
 #include <algorithm>
 
 #include "utils/exception.h"
 
-=======
 #include "chess/position.h"
->>>>>>> 6c9bd408
 namespace lczero {
 
 namespace {
@@ -213,7 +210,6 @@
     "one. During the first moves of the game such historical positions don't "
     "exist, but they can be synthesized. This parameter defines when to "
     "synthesize them (always, never, or only at non-standard fen position)."};
-<<<<<<< HEAD
 const OptionId SearchParams::kMovesLeftMaxEffectId{
     "moves-left-max-effect", "MovesLeftMaxEffect",
     "Maximum bonus to add to the score of a node based on how much "
@@ -262,23 +258,12 @@
 const OptionId SearchParams::kDrawScoreBlackId{
     "draw-score-black", "DrawScoreBlack",
     "Adjustment, added to a draw score of a black player."};
-=======
-const OptionId SearchParams::kMinimumKLDGainPerNode{
-    "minimum-kldgain-per-node", "MinimumKLDGainPerNode",
-    "If greater than 0 search will abort unless the last "
-    "KLDGainAverageInterval nodes have an average gain per node of at least "
-    "this much."};
-const OptionId SearchParams::kKLDGainAverageInterval{
-    "kldgain-average-interval", "KLDGainAverageInterval",
-    "Used to decide how frequently to evaluate the average KLDGainPerNode to "
-    "check the MinimumKLDGainPerNode, if specified."};
 const OptionId SearchParams::kDrawMoveRuleId{
 	"draw-move-rule", "DrawMoveRule",
 	"Used to adjust the default 50 move rule for analysis purposes. Factor of 100 (ply) is default "
 	"game is considered draw in case no pieces captured and no pawns have moved. Lowering this number will result either in more draws "
 	"or in more decisive moves in case engine thinks more than a draw is possible." };
 
->>>>>>> 6c9bd408
 
 void SearchParams::Populate(OptionsParser* options) {
   // Here the uci optimized defaults" are set.
@@ -331,7 +316,6 @@
   options->Add<ChoiceOption>(kScoreTypeId, score_type) = "centipawn";
   std::vector<std::string> history_fill_opt{"no", "fen_only", "always"};
   options->Add<ChoiceOption>(kHistoryFillId, history_fill_opt) = "fen_only";
-<<<<<<< HEAD
   options->Add<FloatOption>(kMovesLeftMaxEffectId, 0.0f, 1.0f) = 0.0f;
   options->Add<FloatOption>(kMovesLeftThresholdId, 0.0f, 1.0f) = 1.0f;
   options->Add<FloatOption>(kMovesLeftSlopeId, 0.0f, 1.0f) = 0.001f;
@@ -345,11 +329,7 @@
   options->Add<IntOption>(kDrawScoreOpponentId, -100, 100) = 0;
   options->Add<IntOption>(kDrawScoreWhiteId, -100, 100) = 0;
   options->Add<IntOption>(kDrawScoreBlackId, -100, 100) = 0;
-=======
-  options->Add<IntOption>(kKLDGainAverageInterval, 1, 10000000) = 100;
-  options->Add<FloatOption>(kMinimumKLDGainPerNode, 0.0f, 1.0f) = 0.0f;
   options->Add<IntOption>(kDrawMoveRuleId, 1, 200) = 100;
->>>>>>> 6c9bd408
 
   options->HideOption(kNoiseEpsilonId);
   options->HideOption(kNoiseAlphaId);
@@ -370,7 +350,6 @@
 
 SearchParams::SearchParams(const OptionsDict& options)
     : options_(options),
-<<<<<<< HEAD
       kLogitQ(options.Get<bool>(kLogitQId)),
       kCpuct(options.Get<float>(kCpuctId)),
       kCpuctAtRoot(options.Get<float>(
@@ -388,24 +367,13 @@
       kNoiseAlpha(options.Get<float>(kNoiseAlphaId)),
       kFpuAbsolute(options.Get<std::string>(kFpuStrategyId) == "absolute"),
       kFpuValue(options.Get<float>(kFpuValueId)),
-=======
-	kDrawMoveRule(options.Get<int>(kDrawMoveRuleId.GetId())),
-      kCpuct(options.Get<float>(kCpuctId.GetId())),
-      kCpuctBase(options.Get<float>(kCpuctBaseId.GetId())),
-      kCpuctFactor(options.Get<float>(kCpuctFactorId.GetId())),
-      kNoise(options.Get<bool>(kNoiseId.GetId())),
-      kSmartPruningFactor(options.Get<float>(kSmartPruningFactorId.GetId())),
-      kFpuAbsolute(options.Get<std::string>(kFpuStrategyId.GetId()) ==
-                   "absolute"),
-      kFpuValue(options.Get<float>(kFpuValueId.GetId())),
->>>>>>> 6c9bd408
+      kDrawMoveRule(options.Get<int>(kDrawMoveRuleId)),
       kFpuAbsoluteAtRoot(
           (options.Get<std::string>(kFpuStrategyAtRootId) == "same" &&
            kFpuAbsolute) ||
           options.Get<std::string>(kFpuStrategyAtRootId) == "absolute"),
       kFpuValueAtRoot(options.Get<std::string>(kFpuStrategyAtRootId) == "same"
                           ? kFpuValue
-<<<<<<< HEAD
                           : options.Get<float>(kFpuValueAtRootId)),
       kCacheHistoryLength(options.Get<int>(kCacheHistoryLengthId)),
       kPolicySoftmaxTemp(options.Get<float>(kPolicySoftmaxTempId)),
@@ -438,23 +406,9 @@
     throw Exception(
         "max{|sidetomove|+|opponent|} + max{|white|+|black|} draw score must "
         "be <= 100");
+    Position::SetDrawMoveRule(kDrawMoveRule);
   }
 }
 
-=======
-                          : options.Get<float>(kFpuValueAtRootId.GetId())),
-      kCacheHistoryLength(options.Get<int>(kCacheHistoryLengthId.GetId())),
-      kPolicySoftmaxTemp(options.Get<float>(kPolicySoftmaxTempId.GetId())),
-      kMaxCollisionEvents(options.Get<int>(kMaxCollisionEventsId.GetId())),
-      kMaxCollisionVisits(options.Get<int>(kMaxCollisionVisitsId.GetId())),
-      kOutOfOrderEval(options.Get<bool>(kOutOfOrderEvalId.GetId())),
-      kStickyEndgames(options.Get<bool>(kStickyEndgamesId.GetId())),
-      kSyzygyFastPlay(options.Get<bool>(kSyzygyFastPlayId.GetId())),
-      kHistoryFill(
-          EncodeHistoryFill(options.Get<std::string>(kHistoryFillId.GetId()))),
-      kMiniBatchSize(options.Get<int>(kMiniBatchSizeId.GetId())) {
-	//Position::drawmoverule_ = kDrawMoveRule;
-        Position::SetDrawMoveRule(kDrawMoveRule);
-      }
->>>>>>> 6c9bd408
+        
 }  // namespace lczero