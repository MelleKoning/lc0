--- conflicted
+++ resolved
@@ -33,11 +33,10 @@
 
 // by default DrawMoveRule is 100 ply
 // this can be overwritten from Params initialization
-// for example when set to 40 the no_capture_ply will
+// for example when set to 40 the rule50_ply_ will
 // be positioned so that the position believes there are only
 // 40 ply left before draw kicks in instead of 100
-//int DrawMoveRule = 100;
-// Number of moves till we call it a draw
+// Number of ply till we call it a draw
  int Position::drawmoverule_ = 100;
 
 
@@ -48,11 +47,7 @@
   const bool is_zeroing = them_board_.ApplyMove(m);
   us_board_ = them_board_;
   us_board_.Mirror();
-<<<<<<< HEAD
-  if (is_zeroing) rule50_ply_ = 0;
-=======
-  if (capture) no_capture_ply_ = 0 + (100 - drawmoverule_);
->>>>>>> 6c9bd408
+  if (is_zeroing) rule50_ply_ = 0 + (100 - drawmoverule_);
 }
 
 Position::Position(const ChessBoard& board, int rule50_ply, int game_ply)
@@ -87,7 +82,7 @@
   }
 
   if (!board.HasMatingMaterial()) return GameResult::DRAW;
-  if (Last().GetRule50Ply() >= 100) return GameResult::DRAW;
+  if (Last().GetRule50Ply() >= Last().GetDrawMoveRule()) return GameResult::DRAW;
   if (Last().GetGamePly() >= 450) return GameResult::DRAW;
   if (Last().GetRepetitions() >= 2) return GameResult::DRAW;
 
