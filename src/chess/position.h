/*
  This file is part of Leela Chess Zero.
  Copyright (C) 2018 The LCZero Authors

  Leela Chess is free software: you can redistribute it and/or modify
  it under the terms of the GNU General Public License as published by
  the Free Software Foundation, either version 3 of the License, or
  (at your option) any later version.

  Leela Chess is distributed in the hope that it will be useful,
  but WITHOUT ANY WARRANTY; without even the implied warranty of
  MERCHANTABILITY or FITNESS FOR A PARTICULAR PURPOSE.  See the
  GNU General Public License for more details.

  You should have received a copy of the GNU General Public License
  along with Leela Chess.  If not, see <http://www.gnu.org/licenses/>.

  Additional permission under GNU GPL version 3 section 7

  If you modify this Program, or any covered work, by linking or
  combining it with NVIDIA Corporation's libraries from the NVIDIA CUDA
  Toolkit and the NVIDIA CUDA Deep Neural Network library (or a
  modified version of those libraries), containing parts covered by the
  terms of the respective license agreement, the licensors of this
  Program grant you additional permission to convey the resulting work.
*/

#pragma once

#include <string>

#include "chess/board.h"

namespace lczero {

class Position {
 public:
  // From parent position and move.
  Position(const Position& parent, Move m);
  // From particular position.
  Position(const ChessBoard& board, int rule50_ply, int game_ply);

  uint64_t Hash() const;
  bool IsBlackToMove() const { return us_board_.flipped(); }

  // Number of half-moves since beginning of the game.
  int GetGamePly() const { return ply_count_; }

  // How many time the same position appeared in the game before.
  int GetRepetitions() const { return repetitions_; }

  // Someone outside that class knows better about repetitions, so they can
  // set it.
  void SetRepetitions(int repetitions) { repetitions_ = repetitions; }

  // Number of ply with no captures and pawn moves.
<<<<<<< HEAD
  int GetRule50Ply() const { return rule50_ply_; }
=======
  int GetNoCaptureNoPawnPly() const { return no_capture_ply_; }

  // Draw move rule: number of plies it takes with no Pawn move or capture
  // before game is a regarded a draw
  static void SetDrawMoveRule(int drawmoverule) { drawmoverule_ = drawmoverule; };

  // Returns whether castle is still allowed in given direction.
  bool CanCastle(Castling) const;
>>>>>>> 6c9bd408

  // Gets board from the point of view of player to move.
  const ChessBoard& GetBoard() const { return us_board_; }
  // Gets board from the point of view of opponent.
  const ChessBoard& GetThemBoard() const { return them_board_; }

  std::string DebugString() const;

  
 private:
  // The board from the point of view of the player to move.
  ChessBoard us_board_;
  // The board from the point of view of opponent.
  ChessBoard them_board_;

  // How many half-moves without capture or pawn move was there.
<<<<<<< HEAD
  int rule50_ply_ = 0;
=======
  int no_capture_ply_ = 0;
  // Number of moves till we call it a draw
  static int drawmoverule_;
>>>>>>> 6c9bd408
  // How many repetitions this position had before. For new positions it's 0.
  int repetitions_;
  // number of half-moves since beginning of the game.
  int ply_count_ = 0;

};

// These are ordered so max() prefers the best result.
enum class GameResult : uint8_t { UNDECIDED, BLACK_WON, DRAW, WHITE_WON };
GameResult operator-(const GameResult& res);

class PositionHistory {
 public:
  PositionHistory() = default;
  PositionHistory(const PositionHistory& other) = default;

  // Returns first position of the game (or fen from which it was initialized).
  const Position& Starting() const { return positions_.front(); }

  // Returns the latest position of the game.
  const Position& Last() const { return positions_.back(); }

  // N-th position of the game, 0-based.
  const Position& GetPositionAt(int idx) const { return positions_[idx]; }

  // Trims position to a given size.
  void Trim(int size) {
    positions_.erase(positions_.begin() + size, positions_.end());
  }

  // Number of positions in history.
  int GetLength() const { return positions_.size(); }

  // Resets the position to a given state.
  void Reset(const ChessBoard& board, int rule50_ply, int game_ply);

  // Appends a position to history.
  void Append(Move m);

  // Pops last move from history.
  void Pop() { positions_.pop_back(); }

  // Finds the endgame state (win/lose/draw/nothing) for the last position.
  GameResult ComputeGameResult() const;

  // Returns whether next move is history should be black's.
  bool IsBlackToMove() const { return Last().IsBlackToMove(); }

  // Builds a hash from last X positions.
  uint64_t HashLast(int positions) const;

  // Checks for any repetitions since the last time 50 move rule was reset.
  bool DidRepeatSinceLastZeroingMove() const;

 private:
  int ComputeLastMoveRepetitions() const;

  std::vector<Position> positions_;
};

}  // namespace lczero<|MERGE_RESOLUTION|>--- conflicted
+++ resolved
@@ -54,19 +54,12 @@
   void SetRepetitions(int repetitions) { repetitions_ = repetitions; }
 
   // Number of ply with no captures and pawn moves.
-<<<<<<< HEAD
   int GetRule50Ply() const { return rule50_ply_; }
-=======
-  int GetNoCaptureNoPawnPly() const { return no_capture_ply_; }
 
   // Draw move rule: number of plies it takes with no Pawn move or capture
   // before game is a regarded a draw
   static void SetDrawMoveRule(int drawmoverule) { drawmoverule_ = drawmoverule; };
-
-  // Returns whether castle is still allowed in given direction.
-  bool CanCastle(Castling) const;
->>>>>>> 6c9bd408
-
+  int GetDrawMoveRule() const { return drawmoverule_; }
   // Gets board from the point of view of player to move.
   const ChessBoard& GetBoard() const { return us_board_; }
   // Gets board from the point of view of opponent.
@@ -82,13 +75,9 @@
   ChessBoard them_board_;
 
   // How many half-moves without capture or pawn move was there.
-<<<<<<< HEAD
   int rule50_ply_ = 0;
-=======
-  int no_capture_ply_ = 0;
   // Number of moves till we call it a draw
   static int drawmoverule_;
->>>>>>> 6c9bd408
   // How many repetitions this position had before. For new positions it's 0.
   int repetitions_;
   // number of half-moves since beginning of the game.
